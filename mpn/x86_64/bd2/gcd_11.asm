dnl  AMD64 mpn_gcd_11 optimised for AMD BD2, BD3, BT2.

dnl  Based on the K7 gcd_1.asm, by Kevin Ryde.  Rehacked for AMD64 by Torbjorn
dnl  Granlund.

dnl  Copyright 2000-2002, 2005, 2009, 2011, 2012, 2017, 2019 Free Software
dnl  Foundation, Inc.

dnl  This file is part of the GNU MP Library.
dnl
dnl  The GNU MP Library is free software; you can redistribute it and/or modify
dnl  it under the terms of either:
dnl
dnl    * the GNU Lesser General Public License as published by the Free
dnl      Software Foundation; either version 3 of the License, or (at your
dnl      option) any later version.
dnl
dnl  or
dnl
dnl    * the GNU General Public License as published by the Free Software
dnl      Foundation; either version 2 of the License, or (at your option) any
dnl      later version.
dnl
dnl  or both in parallel, as here.
dnl
dnl  The GNU MP Library is distributed in the hope that it will be useful, but
dnl  WITHOUT ANY WARRANTY; without even the implied warranty of MERCHANTABILITY
dnl  or FITNESS FOR A PARTICULAR PURPOSE.  See the GNU General Public License
dnl  for more details.
dnl
dnl  You should have received copies of the GNU General Public License and the
dnl  GNU Lesser General Public License along with the GNU MP Library.  If not,
dnl  see https://www.gnu.org/licenses/.

include(`../config.m4')


C	     cycles/bit (approx)
C AMD K8,K9	 -
C AMD K10	 -
C AMD bd1	 -
C AMD bd2	 3.27 *
C AMD bd3	 ?
C AMD bd4	 3.79
C AMD bt1	 -
C AMD bt2	 3.64 *
C AMD zn1	 3.25
C AMD zn2	 3.50
C Intel P4	 -
C Intel CNR	 -
C Intel PNR	 -
C Intel NHM	 -
C Intel WSM	 -
C Intel SBR	 -
C Intel IBR	 -
C Intel HWL	 ?
C Intel BWL	 ?
C Intel SKL	 ?
C Intel atom	 -
C Intel SLM	 -
C Intel GLM	 -
C Intel GLM+	 -
C VIA nano	 -

define(`u0',    `%rdi')
define(`v0',    `%rsi')

ABI_SUPPORT(DOS64)
ABI_SUPPORT(STD64)

ASM_START()
	TEXT
	ALIGN(16)
PROLOGUE(mpn_gcd_11)
	FUNC_ENTRY(2)
	mov	v0, %rax	C
	sub	u0, v0		C
	jz	L(end)		C

<<<<<<< HEAD
	ALIGN(16)		C              K10 BD1 BD2 ZEN CNR NHM SBR
L(top):	rep;bsf	v0, %rcx	C tzcnt!       3   3   3   2   6   5   5	(TODO)
	mov	u0, %r9		C              2   2   2   2   3   3   4
	sub	%rax, u0	C              2   2   2   2   4   3   4	(TODO)
	cmovc	v0, u0		C if x-y < 0   0,3 0,3 0,3 0,3 0,6 0,5 0,5	(TODO)
	cmovc	%r9, %rax	C use x,y-x    0,3 0,3 0,3 0,3 2,8 1,7 1,7	(TODO)
	shr	R8(%rcx), u0	C              1,7 1,6 1,5 1,4 2,8 2,8 2,8
	mov	%rax, v0	C              1   1   1   1   4   3   3	(TODO)
	sub	u0, v0		C              2   2   2   1   5   4   4	(TODO)
	jnz	L(top)		C	(TODO: registers was changed, cycles not updated)
=======
	ALIGN(16)		C
L(top):	rep;bsf	v0, %rcx	C tzcnt!
	mov	u0, %r9		C
	sub	%rax, u0	C
	cmovc	v0, u0		C u = |u - v|
	cmovc	%r9, %rax	C v = min(u,v)
	shr	R8(%rcx), u0	C
	mov	%rax, v0	C
	sub	u0, v0		C
	jnz	L(top)		C
>>>>>>> 3be70f37

L(end):	FUNC_EXIT()
	ret
EPILOGUE()<|MERGE_RESOLUTION|>--- conflicted
+++ resolved
@@ -77,29 +77,16 @@
 	sub	u0, v0		C
 	jz	L(end)		C
 
-<<<<<<< HEAD
-	ALIGN(16)		C              K10 BD1 BD2 ZEN CNR NHM SBR
-L(top):	rep;bsf	v0, %rcx	C tzcnt!       3   3   3   2   6   5   5	(TODO)
-	mov	u0, %r9		C              2   2   2   2   3   3   4
-	sub	%rax, u0	C              2   2   2   2   4   3   4	(TODO)
-	cmovc	v0, u0		C if x-y < 0   0,3 0,3 0,3 0,3 0,6 0,5 0,5	(TODO)
-	cmovc	%r9, %rax	C use x,y-x    0,3 0,3 0,3 0,3 2,8 1,7 1,7	(TODO)
-	shr	R8(%rcx), u0	C              1,7 1,6 1,5 1,4 2,8 2,8 2,8
-	mov	%rax, v0	C              1   1   1   1   4   3   3	(TODO)
-	sub	u0, v0		C              2   2   2   1   5   4   4	(TODO)
-	jnz	L(top)		C	(TODO: registers was changed, cycles not updated)
-=======
 	ALIGN(16)		C
 L(top):	rep;bsf	v0, %rcx	C tzcnt!
 	mov	u0, %r9		C
-	sub	%rax, u0	C
+	sub	%rax, u0	C u - v
 	cmovc	v0, u0		C u = |u - v|
 	cmovc	%r9, %rax	C v = min(u,v)
 	shr	R8(%rcx), u0	C
 	mov	%rax, v0	C
-	sub	u0, v0		C
+	sub	u0, v0		C v - u
 	jnz	L(top)		C
->>>>>>> 3be70f37
 
 L(end):	FUNC_EXIT()
 	ret
